--- conflicted
+++ resolved
@@ -3,11 +3,7 @@
     <p align="center">
   <img src="./doc/icon.svg" alt="BiliNote Banner" width="50" height="50"  />
 </p>
-<<<<<<< HEAD
 <h1 align="center" > BiliNote v1.7.0</h1>
-=======
-<h1 align="center" > BiliNote v1.6.1</h1>
->>>>>>> 490ee11a
 </div>
 
 <p align="center"><i>AI 视频笔记生成工具 让 AI 为你的视频做笔记</i></p>
